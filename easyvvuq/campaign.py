--- conflicted
+++ resolved
@@ -87,38 +87,6 @@
 
     def __init__(
             self,
-<<<<<<< HEAD
-            name,
-            new_campaign=False,
-            state_filename=None,
-            workdir='./',
-            default_campaign_dir_prefix='EasyVVUQ_Campaign_',
-            db_uri=None,
-            **kwargs):
-        """
-        Parameters
-        ----------
-        Returns
-        -------
-        """
-
-        # Information needed to run application
-        self._app_info = {}
-        # Name and description of the model parameters
-        self._params_info = {}
-        # Files and directories that are required by runs
-        self._fixtures = {}
-        # Which parameters can be varied, and their prior distributions
-        self._vars = {}
-        # Categorical variables
-        self._categoricals = {}
-
-        # List of runs that need to be performed by this app
-        self._runs = collections.OrderedDict()
-
-        self._data = {}
-
-=======
             name=None,
             db_type="sql",
             db_location=None,
@@ -133,7 +101,6 @@
         self._campaign_dir = None
         self.db_location = None
         self.db_type = None
->>>>>>> dd089286
         self._log = []
 
         self.campaign_id = None
@@ -173,59 +140,11 @@
 
         return os.path.join(self.work_dir, self._campaign_dir)
 
-<<<<<<< HEAD
-        if db_uri is not None:
-            self.engine = create_engine(db_uri)
-        else:
-            self.engine = create_engine('sqlite://')
-
-        Session = sessionmaker(bind=self.engine)
-
-        self.session = Session()
-        if db_uri is not None and not new_campaign:
-            self.campaign_row = self.session.query(
-                CampaignDB).filter_by(name=name).first()
-            if self.campaign_row is None:
-                raise ValueError('Campaign with the given name not found.')
-            self.app = self.session.query(App).filter_by(
-                id=self.campaign_row.app).first()
-            self.app_info['input_encoder'] = self.app.input_encoder
-            self.app_info['encoder_delimiter'] = self.app.encoder_delimiter
-            self.app_info['output_decoder'] = self.app.output_decoder
-            self.app_info['template'] = self.app.template
-            self.app_info['input_filename'] = self.app.input_filename
-            self.app_info['campaign_dir_prefix'] = self.app.campaign_dir_prefix
-            self.app_info['campaign_dir'] = self.app.campaign_dir
-            self.app_info['runs_dir'] = self.app.runs_dir
-        else:
-            Base.metadata.create_all(self.engine)
-            self.app = App(
-                input_encoder=self.app_info['input_encoder'],
-                encoder_delimiter=self.app_info.get('encoder_delimiter', None),
-                output_decoder=self.app_info['output_decoder'],
-                template=self.app_info.get('template', None),
-                input_filename=self.app_info.get('input_filename', None),
-                campaign_dir_prefix=self.app_info['campaign_dir_prefix'],
-                campaign_dir=self.app_info['campaign_dir'],
-                runs_dir=self.app_info.get('runs_dir', None))
-            self.session.add(self.app)
-            self.session.commit()
-            self.app_id = self.app.id
-            self.campaign_row = CampaignDB(name=name, app=self.app_id)
-            self.session.add(self.campaign_row)
-            self.campaign_row.params = json.dumps(self._params_info)
-            self.session.commit()
-        self.campaign_id_ = self.campaign_row.id
-
-    def load_state(self, state_filename):
-        """Load Campaign state from file (JSON format)
-=======
     def init_fresh(self, name, db_type='sql',
                    db_location=None, work_dir='.'):
         """
         Initialise a new campaign - create database and output directory
         (`campaign_dir`, a uniquely named directory in `work_dir`).
->>>>>>> dd089286
 
         Parameters
         ----------
@@ -254,42 +173,6 @@
         self.db_location = db_location
         self.db_type = db_type
 
-<<<<<<< HEAD
-        if "params" not in input_json:
-            raise RuntimeError("Input does not contain an 'params' block")
-
-        self.params_info = input_json["params"]
-
-        if "runs" in input_json:
-            self._runs = input_json["runs"]
-
-        if "fixtures" in input_json:
-            self._fixtures = input_json["fixtures"]
-
-        # `input_encoder` used to select encoder used to transfer other `app`
-        # information and `params` into application specific input files.
-        if "input_encoder" not in input_json["app"]:
-            raise RuntimeError("State file 'app' block should contain "
-                               "'input_encoder' to allow lookup of required "
-                               "encoder")
-        else:
-            input_encoder = input_json['app']['input_encoder']
-            available_encoders = uq.encoders.base.available_encoders
-            if input_encoder not in available_encoders:
-                raise RuntimeError(f"No encoder found. Looking for "
-                                   f"'input_encoder': {input_encoder}\n"
-                                   f"Available encoders are:\n"
-                                   f"{available_encoders}")
-
-            encoder_class = available_encoders[input_encoder]
-            self.encoder = encoder_class(self.app_info)
-
-        # `output_decoder`, selects decoder used to read simulation output
-        if "output_decoder" not in input_json["app"]:
-            raise RuntimeError("State file 'app' block should contain "
-                               "'output_decoder' to allow lookup of required "
-                               "decoder")
-=======
         if self.db_type == 'sql':
             from .db.sql import CampaignDB
             if self.db_location is None:
@@ -298,7 +181,6 @@
             from .db.json import CampaignDB
             if self.db_location is None:
                 self.db_location = tempfile.mkstemp(suffix='json', prefix='easyvvuq')[1]
->>>>>>> dd089286
         else:
             message = (f"Invalid 'db_type' {db_type}. Supported types are "
                        f"'sql' or 'json'.")
@@ -530,39 +412,6 @@
         -------
 
         """
-<<<<<<< HEAD
-        campaign = self.session.query(CampaignDB).filter_by(
-            id=self.campaign_id_).first()
-        app = self.session.query(App).filter_by(id=campaign.app).first()
-        runs = self.session.query(Run).filter_by(campaign=campaign.id)
-        logs = self.session.query(Log).filter_by(campaign=campaign.id)
-        output_json = {
-            "app":
-            {
-                'input_encoder': app.input_encoder,
-                'encoder_delimiter': app.encoder_delimiter,
-                'output_decoder': app.output_decoder,
-                'template': app.template,
-                'input_filename': app.input_filename,
-                'campaign_dir_prefix': app.campaign_dir_prefix,
-                'campaign_dir': app.campaign_dir,
-                'runs_dir': app.runs_dir
-            },
-            "params": json.loads(campaign.params),
-            "fixtures": self.fixtures,
-            "runs": dict((run.run_name, run.config) for run in runs),
-            "log": [
-                {
-                    'name': log.name,
-                    'version': log.version,
-                    'category': log.category,
-                    'info': log.info
-                } for log in logs],
-            "data": self.data
-        }
-        with open(state_filename, "w") as outfile:
-            json.dump(output_json, outfile, indent=4)
-=======
         if not isinstance(sampler, uq.sampling.BaseSamplingElement):
             msg = "set_sampler() must be passed a sampling element"
             logging.error(msg)
@@ -570,7 +419,6 @@
 
         self._active_sampler = sampler
         self._active_sampler_id = self.campaign_db.add_sampler(sampler)
->>>>>>> dd089286
 
     def add_run(self, new_run):
         """Add a new run to the queue.
