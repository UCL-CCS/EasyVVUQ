--- conflicted
+++ resolved
@@ -86,62 +86,6 @@
     return stats, per, sobols, dist_out
 
 
-
 if __name__ == "__main__":
 
-<<<<<<< HEAD
-    start_time = time.time()
-    stats, per, sobols = test_pce("/tmp/")
-    end_time = time.time()
-    print('>>>>> elapsed time = ', end_time - start_time)
-
-    # Plot statistical results
-    __plot = False
-
-    if __plot:
-        import matplotlib.pyplot as plt
-        mean = stats["mean"]
-        var = stats["var"]
-        p10 = per['p10']
-        p90 = per['p90']
-
-        s_kappa = sobols["kappa"]
-        s_t_env = sobols["t_env"]
-
-        t = np.linspace(0, 200, 150)
-
-        fig1 = plt.figure()
-        ax1 = fig1.add_subplot(111)
-        ax1.plot(t, mean, 'g-', alpha=0.75, label='Mean')
-        ax1.plot(t, p10, 'b-', alpha=0.25)
-        ax1.plot(t, p90, 'b-', alpha=0.25)
-        ax1.fill_between(
-            t,
-            p10,
-            p90,
-            alpha=0.25,
-            label='90% prediction interval')
-        ax1.set_xlabel('Time')
-        ax1.set_ylabel('Temperature', color='b')
-        ax1.tick_params('y', colors='b')
-        ax2 = ax1.twinx()
-        ax2.plot(t, var, 'r-', alpha=0.5)
-        ax2.set_ylabel('Variance', color='r')
-        ax2.tick_params('y', colors='r')
-        ax1.grid()
-        ax1.legend()
-        ax1.set_title('Statistical moments')
-
-        fig2 = plt.figure()
-        ax = fig2.add_subplot(111)
-        ax.plot(t, s_kappa, 'b-', label=r'$\kappa$')
-        ax.plot(t, s_t_env, 'g-', label=r'$t_{env}$')
-        ax.set_xlabel('Time')
-        ax.set_ylabel('Sobol indices')
-        ax.grid()
-        ax.legend()
-        ax.set_title('First order Sobol indices')
-        plt.show()
-=======
-    stats, per, sobols, dist_out = test_pce("/tmp/")
->>>>>>> dd089286
+    stats, per, sobols, dist_out = test_pce("/tmp/")